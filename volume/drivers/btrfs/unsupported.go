// +build !have_btrfs

package btrfs

import (
	"errors"

	"github.com/libopenstorage/openstorage/api"
	"github.com/libopenstorage/openstorage/volume"
)

const (
	Name = "btrfs"
<<<<<<< HEAD
	Type = api.DriverType_DRIVER_TYPE_FILE
=======
	Type = api.File
	RootParam = "home"
	Volumes   = "volumes"
>>>>>>> 8a54ab61
)

var (
	errUnsupported = errors.New("btrfs not supported on this platform")
)

func Init(params volume.DriverParams) (volume.VolumeDriver, error) {
	return nil, errUnsupported
}<|MERGE_RESOLUTION|>--- conflicted
+++ resolved
@@ -11,13 +11,9 @@
 
 const (
 	Name = "btrfs"
-<<<<<<< HEAD
 	Type = api.DriverType_DRIVER_TYPE_FILE
-=======
-	Type = api.File
 	RootParam = "home"
 	Volumes   = "volumes"
->>>>>>> 8a54ab61
 )
 
 var (
